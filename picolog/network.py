--- conflicted
+++ resolved
@@ -454,12 +454,8 @@
             elif data.startswith(self.server.command["dataafter"]):
                 self._handle_command_data_after(data)
         except Exception, e:
-<<<<<<< HEAD
             self.server.logger.error(str(e))
             self._send_error_message(str(e))
-=======
-            self._send_error_message("Error: {0}".format(str(e)))
->>>>>>> f200e20d
 
         self.connection.close()
 
@@ -534,18 +530,13 @@
     """Response receive buffer size"""
     buffer = None
 
-<<<<<<< HEAD
-    def __init__(self, host, port, buffer=1000):
+    def __init__(self, host, port, buffer_length=1000):
         """Initialises the socket server
 
         :param host: the host to connect to
         :param port: the port to connect to
         :param buffer: the buffer length to use to receive server responses
         """
-=======
-    def __init__(self, host, port, buffer_length=1000):
-        """Initialises the socket server"""
->>>>>>> f200e20d
 
         # set parameters
         self.host = host
